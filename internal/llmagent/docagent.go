// Copyright Elasticsearch B.V. and/or licensed to Elasticsearch B.V. under one
// or more contributor license agreements. Licensed under the Elastic License;
// you may not use this file except in compliance with the Elastic License.

package llmagent

import (
	"context"
	_ "embed"
	"errors"
	"fmt"
	"os"
	"path/filepath"
	"strings"

	"github.com/elastic/elastic-package/internal/configuration/locations"
	"github.com/elastic/elastic-package/internal/docs"
	"github.com/elastic/elastic-package/internal/environment"
	"github.com/elastic/elastic-package/internal/logger"
	"github.com/elastic/elastic-package/internal/packages"
	"github.com/elastic/elastic-package/internal/profile"
	"github.com/elastic/elastic-package/internal/tui"
)

//go:embed _static/initial_prompt.txt
var initialPrompt string

//go:embed _static/revision_prompt.txt
var revisionPrompt string

//go:embed _static/limit_hit_prompt.txt
var limitHitPrompt string

// loadPromptFile loads a prompt file from external location if enabled, otherwise uses embedded content
func loadPromptFile(filename string, embeddedContent string, profile *profile.Profile) string {
	// Check if external prompt files are enabled
	envVar := environment.WithElasticPackagePrefix("LLM_EXTERNAL_PROMPTS")
	configKey := "llm.external_prompts"
	useExternal := getConfigValue(profile, envVar, configKey, "false") == "true"

	if !useExternal {
		return embeddedContent
	}

	// Check in profile directory first if profile is available
	if profile != nil {
		profilePath := filepath.Join(profile.ProfilePath, "prompts", filename)
		if content, err := os.ReadFile(profilePath); err == nil {
			logger.Debugf("Loaded external prompt file from profile: %s", profilePath)
			return string(content)
		}
	}

	// Try to load from .elastic-package directory
	loc, err := locations.NewLocationManager()
	if err != nil {
		logger.Debugf("Failed to get location manager, using embedded prompt: %v", err)
		return embeddedContent
	}

	// Check in .elastic-package directory
	elasticPackagePath := filepath.Join(loc.RootDir(), "prompts", filename)
	if content, err := os.ReadFile(elasticPackagePath); err == nil {
		logger.Debugf("Loaded external prompt file from .elastic-package: %s", elasticPackagePath)
		return string(content)
	}

	// Fall back to embedded content
	logger.Debugf("External prompt file not found, using embedded content for: %s", filename)
	return embeddedContent
}

// getConfigValue retrieves a configuration value with fallback from environment variable to profile config
func getConfigValue(profile *profile.Profile, envVar, configKey, defaultValue string) string {
	// First check environment variable
	if envValue := os.Getenv(envVar); envValue != "" {
		return envValue
	}

	// Then check profile configuration
	if profile != nil {
		return profile.Config(configKey, defaultValue)
	}

	return defaultValue
}

// readServiceInfo reads the service_info.md file if it exists in docs/knowledge_base/
// Returns the content and whether the file exists
func (d *DocumentationAgent) readServiceInfo() (string, bool) {
	serviceInfoPath := filepath.Join(d.packageRoot, "docs", "knowledge_base", "service_info.md")
	content, err := os.ReadFile(serviceInfoPath)
	if err != nil {
		return "", false
	}
	return string(content), true
}

// DocumentationAgent handles documentation updates for packages
type DocumentationAgent struct {
	agent                 *Agent
	packageRoot           string
	targetDocFile         string // Target documentation file (e.g., README.md, vpc.md)
	profile               *profile.Profile
	originalReadmeContent *string // Stores original content for restoration on cancel
}

// NewDocumentationAgent creates a new documentation agent
<<<<<<< HEAD
<<<<<<< HEAD
func NewDocumentationAgent(provider LLMProvider, packageRoot string) (*DocumentationAgent, error) {
	var tools []Tool
	// Load the mcp file
	servers := MCPTools()
	if servers != nil {
		for _, srv := range servers.Servers {
			if len(srv.Tools) > 0 {
				tools = append(tools, srv.Tools...)
			}
		}

	}

=======
func NewDocumentationAgent(provider LLMProvider, packageRoot string, profile *profile.Profile) (*DocumentationAgent, error) {
>>>>>>> e80a63e6e2042d54a192f858f9c587df4e0e71e7
=======
func NewDocumentationAgent(provider LLMProvider, packageRoot string, targetDocFile string, profile *profile.Profile) (*DocumentationAgent, error) {
>>>>>>> 0a26a8d2
	// Create tools for package operations
	tools = append(tools, PackageTools(packageRoot)...)

	// Create the agent
	agent := NewAgent(provider, tools)

	return &DocumentationAgent{
		agent:         agent,
		packageRoot:   packageRoot,
		targetDocFile: targetDocFile,
		profile:       profile,
	}, nil
}

// UpdateDocumentation runs the documentation update process
func (d *DocumentationAgent) UpdateDocumentation(ctx context.Context, nonInteractive bool) error {
	// Read package manifest for context
	manifest, err := packages.ReadPackageManifestFromPackageRoot(d.packageRoot)
	if err != nil {
		return fmt.Errorf("failed to read package manifest: %w", err)
	}

	// Backup original README content before making any changes
	d.backupOriginalReadme()

	// Create the initial prompt
	prompt := d.buildInitialPrompt(manifest)

	if nonInteractive {
		return d.runNonInteractiveMode(ctx, prompt)
	}

	return d.runInteractiveMode(ctx, prompt)
}

// ModifyDocumentation runs the documentation modification process for targeted changes
func (d *DocumentationAgent) ModifyDocumentation(ctx context.Context, nonInteractive bool, modifyPrompt string) error {
	// Check if documentation file exists
	docPath := filepath.Join(d.packageRoot, "_dev", "build", "docs", d.targetDocFile)
	if _, err := os.Stat(docPath); err != nil {
		if os.IsNotExist(err) {
			return fmt.Errorf("cannot modify documentation: %s does not exist at _dev/build/docs/%s", d.targetDocFile, d.targetDocFile)
		}
		return fmt.Errorf("failed to check %s: %w", d.targetDocFile, err)
	}

	// Backup original README content before making any changes
	d.backupOriginalReadme()

	// Get modification instructions if not provided
	var instructions string
	if modifyPrompt != "" {
		instructions = modifyPrompt
	} else if !nonInteractive {
		// Prompt user for modification instructions
		var err error
		instructions, err = tui.AskTextArea("What changes would you like to make to the documentation?")
		if err != nil {
			// Check if user cancelled
			if errors.Is(err, tui.ErrCancelled) {
				fmt.Println("⚠️  Modification cancelled.")
				return nil
			}
			return fmt.Errorf("prompt failed: %w", err)
		}

		// Check if no changes were provided
		if strings.TrimSpace(instructions) == "" {
			return fmt.Errorf("no modification instructions provided")
		}
	} else {
		return fmt.Errorf("--modify-prompt flag is required in non-interactive mode")
	}

	// Create the revision prompt with modification instructions
	prompt := d.buildRevisionPrompt(instructions)

	if nonInteractive {
		return d.runNonInteractiveMode(ctx, prompt)
	}

	return d.runInteractiveMode(ctx, prompt)
}

// runNonInteractiveMode handles the non-interactive documentation update flow
func (d *DocumentationAgent) runNonInteractiveMode(ctx context.Context, prompt string) error {
	fmt.Println("Starting non-interactive documentation update process...")
	fmt.Println("The LLM agent will analyze your package and generate documentation automatically.")
	fmt.Println()

	// First attempt
	result, err := d.executeTaskWithLogging(ctx, prompt)
	if err != nil {
		return err
	}

	// Show the result
	fmt.Println("\n📝 Agent Response:")
	fmt.Println(strings.Repeat("-", 50))
	fmt.Println(result.FinalContent)
	fmt.Println(strings.Repeat("-", 50))

	// Check for token limit messages first - these need special handling
	if isTokenLimitMessage(result.FinalContent) {
		fmt.Println("\n⚠️  LLM hit token limits. Switching to section-based generation...")
		newPrompt, err := d.handleTokenLimitResponse(result.FinalContent)
		if err != nil {
			return fmt.Errorf("failed to handle token limit: %w", err)
		}

		// Retry with section-based approach
		if _, err := d.executeTaskWithLogging(ctx, newPrompt); err != nil {
			return fmt.Errorf("section-based retry failed: %w", err)
		}

		// Check if documentation file was successfully updated after retry
		if updated, err := d.handleReadmeUpdate(); updated {
			fmt.Printf("\n📄 %s was updated successfully with section-based approach!\n", d.targetDocFile)
			return err
		}
	}

	// Check for errors in response using enhanced detection with conversation context
	if isTaskResultError(result.FinalContent, result.Conversation) {
		fmt.Println("\n❌ Error detected in LLM response.")
		fmt.Println("In non-interactive mode, exiting due to error.")
		return fmt.Errorf("LLM agent encountered an error: %s", result.FinalContent)
	}

	// Check if documentation file was successfully updated
	if updated, err := d.handleReadmeUpdate(); updated {
		fmt.Printf("\n📄 %s was updated successfully!\n", d.targetDocFile)
		return err
	}

	// Second attempt with specific instructions
	fmt.Printf("⚠️  No %s was updated. Trying again with specific instructions...\n", d.targetDocFile)
	specificPrompt := fmt.Sprintf("You haven't updated a %s file yet. Please create the %s file in the _dev/build/docs/ directory based on your analysis. This is required to complete the task.", d.targetDocFile, d.targetDocFile)

	if _, err := d.executeTaskWithLogging(ctx, specificPrompt); err != nil {
		return fmt.Errorf("second attempt failed: %w", err)
	}

	// Final check
	if updated, err := d.handleReadmeUpdate(); updated {
		fmt.Printf("\n📄 %s was updated on second attempt!\n", d.targetDocFile)
		return err
	}

	return fmt.Errorf("failed to create %s after two attempts", d.targetDocFile)
}

// runInteractiveMode handles the interactive documentation update flow
func (d *DocumentationAgent) runInteractiveMode(ctx context.Context, prompt string) error {
	fmt.Println("Starting documentation update process...")
	fmt.Println("The LLM agent will analyze your package and update the documentation.")
	fmt.Println()

	for {
		// Execute the task
		result, err := d.executeTaskWithLogging(ctx, prompt)
		if err != nil {
			return err
		}

		// Check for token limit messages first - these need special handling
		if isTokenLimitMessage(result.FinalContent) {
			fmt.Println("\n⚠️  LLM hit token limits. Switching to section-based generation...")
			newPrompt, err := d.handleTokenLimitResponse(result.FinalContent)
			if err != nil {
				return err
			}
			prompt = newPrompt
			continue
		}

		// Handle error responses using enhanced detection with conversation context
		if isTaskResultError(result.FinalContent, result.Conversation) {
			newPrompt, shouldContinue, err := d.handleInteractiveError()
			if err != nil {
				return err
			}
			if !shouldContinue {
				d.restoreOriginalReadme()
				return fmt.Errorf("user chose to exit due to LLM error")
			}
			prompt = newPrompt
			continue
		}

		// Display README content if updated
		readmeUpdated := d.displayReadmeIfUpdated()

		// Get user action
		action, err := d.getUserAction()
		if err != nil {
			return err
		}

		// Handle user action
		newPrompt, shouldContinue, shouldExit, err := d.handleUserAction(action, readmeUpdated)
		if err != nil {
			return err
		}
		if shouldExit {
			return nil
		}
		if shouldContinue {
			prompt = newPrompt
			continue
		}
	}
}

// logAgentResponse logs debug information about the agent response
func (d *DocumentationAgent) logAgentResponse(result *TaskResult) {
	logger.Debugf("DEBUG: Full agent task response follows (may contain sensitive content)")
	logger.Debugf("Agent task response - Success: %t", result.Success)
	logger.Debugf("Agent task response - FinalContent: %s", result.FinalContent)
	logger.Debugf("Agent task response - Conversation entries: %d", len(result.Conversation))
	for i, entry := range result.Conversation {
		logger.Debugf("Agent task response - Conversation[%d]: type=%s, content_length=%d",
			i, entry.Type, len(entry.Content))
		logger.Tracef("Agent task response - Conversation[%d]: content=%s", i, entry.Content)
	}
}

// executeTaskWithLogging executes a task and logs the result
func (d *DocumentationAgent) executeTaskWithLogging(ctx context.Context, prompt string) (*TaskResult, error) {
	fmt.Println("🤖 LLM Agent is working...")

	result, err := d.agent.ExecuteTask(ctx, prompt)
	if err != nil {
		fmt.Println("❌ Agent task failed")
		fmt.Printf("❌ result is %v\n", result)
		return nil, fmt.Errorf("agent task failed: %w", err)
	}

	fmt.Println("✅ Task completed")
	d.logAgentResponse(result)
	return result, nil
}

// handleReadmeUpdate checks if documentation file was updated and reports the result
func (d *DocumentationAgent) handleReadmeUpdate() (bool, error) {
	readmeUpdated := d.checkReadmeUpdated()
	if !readmeUpdated {
		return false, nil
	}

	content, err := d.readCurrentReadme()
	if err != nil || content == "" {
		return false, err
	}

	fmt.Printf("✅ Documentation update completed! (%d characters written to %s)\n", len(content), d.targetDocFile)
	return true, nil
}

// handleInteractiveError handles error responses in interactive mode
func (d *DocumentationAgent) handleInteractiveError() (string, bool, error) {
	fmt.Println("\n❌ Error detected in LLM response.")

	errorPrompt := tui.NewSelect("What would you like to do?", []string{
		"Try again",
		"Exit",
	}, "Try again")

	var errorAction string
	err := tui.AskOne(errorPrompt, &errorAction)
	if err != nil {
		return "", false, fmt.Errorf("prompt failed: %w", err)
	}

	if errorAction == "Exit" {
		fmt.Println("⚠️  Exiting due to LLM error.")
		return "", false, nil
	}

	// Continue with retry prompt
	newPrompt := d.buildRevisionPrompt("The previous attempt encountered an error. Please try a different approach to analyze the package and create/update the documentation.")
	return newPrompt, true, nil
}

// handleUserAction processes the user's chosen action
func (d *DocumentationAgent) handleUserAction(action string, readmeUpdated bool) (string, bool, bool, error) {
	switch action {
	case "Accept and finalize":
		return d.handleAcceptAction(readmeUpdated)
	case "Request changes":
		return d.handleRequestChanges()
	case "Cancel":
		fmt.Println("❌ Documentation update cancelled.")
		d.restoreOriginalReadme()
		return "", false, true, nil
	default:
		return "", false, false, fmt.Errorf("unknown action: %s", action)
	}
}

// handleAcceptAction handles the "Accept and finalize" action
func (d *DocumentationAgent) handleAcceptAction(readmeUpdated bool) (string, bool, bool, error) {
	if readmeUpdated {
		// Validate preserved sections if we had original content
		if d.originalReadmeContent != nil {
			if newContent, err := d.readCurrentReadme(); err == nil {
				warnings := d.validatePreservedSections(*d.originalReadmeContent, newContent)
				if len(warnings) > 0 {
					fmt.Println("⚠️  Warning: Some human-edited sections may not have been preserved:")
					for _, warning := range warnings {
						fmt.Printf("   - %s\n", warning)
					}
					fmt.Println("   Please review the documentation to ensure important content wasn't lost.")
				}
			}
		}

		fmt.Println("✅ Documentation update completed!")
		return "", false, true, nil
	}

	// Documentation file wasn't updated - ask user what to do
	continuePrompt := tui.NewSelect(fmt.Sprintf("%s file wasn't updated. What would you like to do?", d.targetDocFile), []string{
		"Try again",
		"Exit anyway",
	}, "Try again")

	var continueChoice string
	err := tui.AskOne(continuePrompt, &continueChoice)
	if err != nil {
		return "", false, false, fmt.Errorf("prompt failed: %w", err)
	}

	if continueChoice == "Exit anyway" {
		fmt.Printf("⚠️  Exiting without creating %s file.\n", d.targetDocFile)
		d.restoreOriginalReadme()
		return "", false, true, nil
	}

	fmt.Printf("🔄 Trying again to create %s...\n", d.targetDocFile)
	newPrompt := d.buildRevisionPrompt(fmt.Sprintf("You haven't written a %s file yet. Please write the %s file in the _dev/build/docs/ directory based on your analysis.", d.targetDocFile, d.targetDocFile))
	return newPrompt, true, false, nil
}

// handleRequestChanges handles the "Request changes" action
func (d *DocumentationAgent) handleRequestChanges() (string, bool, bool, error) {
	changes, err := tui.AskTextArea("What changes would you like to make to the documentation?")
	if err != nil {
		// Check if user cancelled
		if errors.Is(err, tui.ErrCancelled) {
			fmt.Println("⚠️  Changes request cancelled.")
			return "", true, false, nil // Continue the loop
		}
		return "", false, false, fmt.Errorf("prompt failed: %w", err)
	}

	// Check if no changes were provided
	if strings.TrimSpace(changes) == "" {
		fmt.Println("⚠️  No changes specified. Please try again.")
		return "", true, false, nil // Continue the loop
	}

	newPrompt := d.buildRevisionPrompt(changes)
	return newPrompt, true, false, nil
}

// buildInitialPrompt creates the initial prompt for the LLM
func (d *DocumentationAgent) buildInitialPrompt(manifest *packages.PackageManifest) string {
<<<<<<< HEAD

	// read in initial prompt, or use the built-in one
	return fmt.Sprintf(initialPrompt,
=======
	promptContent := loadPromptFile("initial_prompt.txt", initialPrompt, d.profile)
	basePrompt := fmt.Sprintf(promptContent,
<<<<<<< HEAD
>>>>>>> e80a63e6e2042d54a192f858f9c587df4e0e71e7
=======
		d.targetDocFile, // Line 5: file path in task description
>>>>>>> 0a26a8d2
		manifest.Name,
		manifest.Title,
		manifest.Type,
		manifest.Version,
		manifest.Description,
		d.targetDocFile, // Line 16: file restriction directive
		d.targetDocFile, // Line 33: tool usage guideline
		d.targetDocFile, // Line 43: initial analysis step
		d.targetDocFile) // Line 69: write results step

	// Check if service_info.md exists and append it to the prompt
	if serviceInfo, exists := d.readServiceInfo(); exists {
		basePrompt += fmt.Sprintf("\n\nKNOWLEDGE BASE - SERVICE INFORMATION (SOURCE OF TRUTH):\nThe following information is from docs/knowledge_base/service_info.md and should be treated as the authoritative source.\nIf you find conflicting information from other sources (web search, etc.), prefer the information below.\n\n---\n%s\n---\n", serviceInfo)
	}

	return basePrompt
}

// buildRevisionPrompt creates a comprehensive prompt for document revisions that includes all necessary context
func (d *DocumentationAgent) buildRevisionPrompt(changes string) string {
	// Read package manifest for context
	manifest, err := packages.ReadPackageManifestFromPackageRoot(d.packageRoot)
	if err != nil {
		// Fallback to a simpler prompt if we can't read the manifest
		return fmt.Sprintf("Please make the following changes to the documentation:\n\n%s", changes)
	}

	promptContent := loadPromptFile("revision_prompt.txt", revisionPrompt, d.profile)
	basePrompt := fmt.Sprintf(promptContent,
		d.targetDocFile, // Line 5: target documentation file label
		manifest.Name,
		manifest.Title,
		manifest.Type,
		manifest.Version,
		manifest.Description,
		d.targetDocFile, // Line 15: file restriction directive
		d.targetDocFile, // Line 17: read current content directive
		d.targetDocFile, // Line 35: tool usage guideline
		d.targetDocFile, // Line 38: step 1 - read current file
		d.targetDocFile, // Line 44: step 7 - write documentation
		changes)         // Line 47: user-requested changes

	// Check if service_info.md exists and append it to the prompt
	if serviceInfo, exists := d.readServiceInfo(); exists {
		basePrompt += fmt.Sprintf("\n\nKNOWLEDGE BASE - SERVICE INFORMATION (SOURCE OF TRUTH):\nThe following information is from docs/knowledge_base/service_info.md and should be treated as the authoritative source.\nIf you find conflicting information from other sources (web search, etc.), prefer the information below.\n\n---\n%s\n---\n", serviceInfo)
	}

	return basePrompt
}

// handleTokenLimitResponse creates a section-based prompt when LLM hits token limits
func (d *DocumentationAgent) handleTokenLimitResponse(originalResponse string) (string, error) {
	// Read package manifest for context
	manifest, err := packages.ReadPackageManifestFromPackageRoot(d.packageRoot)
	if err != nil {
		return "", fmt.Errorf("failed to read package manifest: %w", err)
	}

	// Create a section-based generation prompt
	sectionBasedPrompt := d.buildSectionBasedPrompt(manifest)
	return sectionBasedPrompt, nil
}

// buildSectionBasedPrompt creates a prompt for generating documentation in sections
func (d *DocumentationAgent) buildSectionBasedPrompt(manifest *packages.PackageManifest) string {
	promptContent := loadPromptFile("limit_hit_prompt.txt", limitHitPrompt, d.profile)
	return fmt.Sprintf(promptContent,
		d.targetDocFile, // Line 3: task description
		d.targetDocFile, // Line 5: target documentation file label
		manifest.Name,
		manifest.Title,
		manifest.Type,
		manifest.Version,
		manifest.Description,
		d.targetDocFile, // Line 33: write_file tool description
		d.targetDocFile) // Line 42: step 2 - read current file
}

// displayReadmeIfUpdated shows documentation content if it was updated
func (d *DocumentationAgent) displayReadmeIfUpdated() bool {
	readmeUpdated := d.checkReadmeUpdated()
	if !readmeUpdated {
		fmt.Printf("\n⚠️  %s file not updated\n", d.targetDocFile)
		return false
	}

	sourceContent, err := d.readCurrentReadme()
	if err != nil || sourceContent == "" {
		fmt.Printf("\n⚠️  %s file exists but could not be read or is empty\n", d.targetDocFile)
		return false
	}

	// Try to render the content
	renderedContent, shouldBeRendered, err := docs.GenerateReadme(d.targetDocFile, d.packageRoot)
	if err != nil || !shouldBeRendered {
		fmt.Printf("\n⚠️  The generated %s could not be rendered.\n", d.targetDocFile)
		fmt.Println("It's recommended that you do not accept this version (ask for revisions or cancel).")
		return true
	}

	// Show the processed/rendered content
	processedContentStr := string(renderedContent)
	fmt.Printf("📊 Processed %s stats: %d characters, %d lines\n", d.targetDocFile, len(processedContentStr), strings.Count(processedContentStr, "\n")+1)

	// Try to open in browser first
	if tryBrowserPreview(processedContentStr) {
		fmt.Println("🌐 Opening documentation preview in your web browser...")
		fmt.Println("💡 Return here to accept or request changes.")
	} else {
		// Fallback to terminal display if browser preview fails
		title := fmt.Sprintf("📄 Processed %s (as generated by elastic-package build)", d.targetDocFile)
		if err := tui.ShowContent(title, processedContentStr); err != nil {
			// Fallback to simple print if viewer fails
			fmt.Printf("\n%s:\n", title)
			fmt.Println(strings.Repeat("=", 70))
			fmt.Println(processedContentStr)
			fmt.Println(strings.Repeat("=", 70))
		}
	}

	return true
}

// getUserAction prompts the user for their next action
func (d *DocumentationAgent) getUserAction() (string, error) {
	selectPrompt := tui.NewSelect("What would you like to do?", []string{
		"Accept and finalize",
		"Request changes",
		"Cancel",
	}, "Accept and finalize")

	var action string
	err := tui.AskOne(selectPrompt, &action)
	if err != nil {
		return "", fmt.Errorf("prompt failed: %w", err)
	}

	return action, nil
}

// checkReadmeUpdated checks if the documentation file has been updated by comparing current content to originalReadmeContent
func (d *DocumentationAgent) checkReadmeUpdated() bool {
	docPath := filepath.Join(d.packageRoot, "_dev", "build", "docs", d.targetDocFile)

	// Check if file exists
	if _, err := os.Stat(docPath); err != nil {
		return false
	}

	// Read current content
	currentContent, err := os.ReadFile(docPath)
	if err != nil {
		return false
	}

	currentContentStr := string(currentContent)

	// If there was no original content, any new content means it's updated
	if d.originalReadmeContent == nil {
		return currentContentStr != ""
	}

	// Compare current content with original content
	return currentContentStr != *d.originalReadmeContent
}

// readCurrentReadme reads the current documentation file content
func (d *DocumentationAgent) readCurrentReadme() (string, error) {
	docPath := filepath.Join(d.packageRoot, "_dev", "build", "docs", d.targetDocFile)
	content, err := os.ReadFile(docPath)
	if err != nil {
		return "", err
	}
	return string(content), nil
}

// validatePreservedSections checks if human-edited sections are preserved in the new content
func (d *DocumentationAgent) validatePreservedSections(originalContent, newContent string) []string {
	var warnings []string

	// Extract preserved sections from original content
	preservedSections := d.extractPreservedSections(originalContent)

	// Check if each preserved section exists in the new content
	for marker, content := range preservedSections {
		if !strings.Contains(newContent, content) {
			warnings = append(warnings, fmt.Sprintf("Human-edited section '%s' was not preserved", marker))
		}
	}

	return warnings
}

// isErrorResponse detects if the LLM response indicates an error occurred
// This is now a wrapper that calls the more sophisticated analysis function
func isErrorResponse(content string) bool {
	// Use the enhanced error detection that considers conversation context
	return isTaskResultError(content, nil)
}

// isTaskResultError provides sophisticated error detection considering conversation context
func isTaskResultError(content string, conversation []ConversationEntry) bool {
	// Empty content is not necessarily an error - it might be after successful tool execution
	if strings.TrimSpace(content) == "" {
		// If we have conversation context, check if recent tools succeeded
		if conversation != nil && hasRecentSuccessfulTools(conversation) {
			return false
		}
		// Empty content without context might indicate a problem, but let's be lenient
		return false
	}

	// Check for token limit messages - these are NOT errors, they're recoverable conditions
	if isTokenLimitMessage(content) {
		return false
	}

	errorIndicators := []string{
		"I encountered an error",
		"I'm experiencing an error",
		"I cannot complete",
		"I'm unable to complete",
		"Something went wrong",
		"There was an error",
		"I'm having trouble",
		"I failed to",
		"Error occurred",
		"Task did not complete within maximum iterations",
	}

	contentLower := strings.ToLower(content)

	// Check for explicit error indicators
	hasErrorIndicator := false
	for _, indicator := range errorIndicators {
		if strings.Contains(contentLower, strings.ToLower(indicator)) {
			hasErrorIndicator = true
			break
		}
	}

	if !hasErrorIndicator {
		return false
	}

	// If we have conversation context and recent tools succeeded, this might be a false error
	if conversation != nil && hasRecentSuccessfulTools(conversation) {
		return false
	}

	return true
}

// isTokenLimitMessage detects if the LLM response indicates it hit token limits
func isTokenLimitMessage(content string) bool {
	tokenLimitIndicators := []string{
		"I reached the maximum response length",
		"maximum response length",
		"reached the token limit",
		"response is too long",
		"breaking this into smaller tasks",
		"due to length constraints",
		"response length limit",
		"token limit reached",
		"output limit exceeded",
		"maximum length exceeded",
	}

	contentLower := strings.ToLower(content)
	for _, indicator := range tokenLimitIndicators {
		if strings.Contains(contentLower, strings.ToLower(indicator)) {
			return true
		}
	}
	return false
}

// hasRecentSuccessfulTools checks if recent tool executions in the conversation were successful
func hasRecentSuccessfulTools(conversation []ConversationEntry) bool {
	// Look at the last few conversation entries for successful tool results
	for i := len(conversation) - 1; i >= 0 && i >= len(conversation)-5; i-- {
		entry := conversation[i]
		if entry.Type == "tool_result" {
			content := strings.ToLower(entry.Content)
			// Check for success indicators
			if strings.Contains(content, "✅ success") ||
				strings.Contains(content, "successfully wrote") ||
				strings.Contains(content, "completed successfully") {
				return true
			}
			// If we hit an actual error, stop looking
			if strings.Contains(content, "❌ error") ||
				strings.Contains(content, "failed:") ||
				strings.Contains(content, "access denied") {
				return false
			}
		}
	}
	return false
}

// extractPreservedSections extracts all human-edited sections from content
func (d *DocumentationAgent) extractPreservedSections(content string) map[string]string {
	sections := make(map[string]string)

	// Define marker pairs
	markers := []struct {
		start, end string
		name       string
	}{
		{"<!-- PRESERVE START -->", "<!-- PRESERVE END -->", "PRESERVE"},
	}

	for _, marker := range markers {
		startIdx := 0
		sectionNum := 1

		for {
			start := strings.Index(content[startIdx:], marker.start)
			if start == -1 {
				break
			}
			start += startIdx

			end := strings.Index(content[start:], marker.end)
			if end == -1 {
				break
			}
			end += start

			// Extract the full section including markers
			sectionContent := content[start : end+len(marker.end)]
			sectionKey := fmt.Sprintf("%s-%d", marker.name, sectionNum)
			sections[sectionKey] = sectionContent

			startIdx = end + len(marker.end)
			sectionNum++
		}
	}

	return sections
}

// backupOriginalReadme stores the current documentation file content for potential restoration and comparison to the generated version
func (d *DocumentationAgent) backupOriginalReadme() {
	docPath := filepath.Join(d.packageRoot, "_dev", "build", "docs", d.targetDocFile)

	// Check if documentation file exists
	if _, err := os.Stat(docPath); err == nil {
		// Read and store the original content
		if content, err := os.ReadFile(docPath); err == nil {
			contentStr := string(content)
			d.originalReadmeContent = &contentStr
			fmt.Printf("📋 Backed up original %s (%d characters)\n", d.targetDocFile, len(contentStr))
		} else {
			fmt.Printf("⚠️  Could not read original %s for backup: %v\n", d.targetDocFile, err)
		}
	} else {
		d.originalReadmeContent = nil
		fmt.Printf("📋 No existing %s found - will create new one\n", d.targetDocFile)
	}
}

// restoreOriginalReadme restores the documentation file to its original state
func (d *DocumentationAgent) restoreOriginalReadme() {
	docPath := filepath.Join(d.packageRoot, "_dev", "build", "docs", d.targetDocFile)

	if d.originalReadmeContent != nil {
		// Restore original content
		if err := os.WriteFile(docPath, []byte(*d.originalReadmeContent), 0o644); err != nil {
			fmt.Printf("⚠️  Failed to restore original %s: %v\n", d.targetDocFile, err)
		} else {
			fmt.Printf("🔄 Restored original %s (%d characters)\n", d.targetDocFile, len(*d.originalReadmeContent))
		}
	} else {
		// No original file existed, so remove any file that was created
		if err := os.Remove(docPath); err != nil {
			if !os.IsNotExist(err) {
				fmt.Printf("⚠️  Failed to remove created %s: %v\n", d.targetDocFile, err)
			}
		} else {
			fmt.Printf("🗑️  Removed created %s file - restored to original state (no file)\n", d.targetDocFile)
		}
	}
}<|MERGE_RESOLUTION|>--- conflicted
+++ resolved
@@ -105,31 +105,20 @@
 	originalReadmeContent *string // Stores original content for restoration on cancel
 }
 
-// NewDocumentationAgent creates a new documentation agent
-<<<<<<< HEAD
-<<<<<<< HEAD
-func NewDocumentationAgent(provider LLMProvider, packageRoot string) (*DocumentationAgent, error) {
-	var tools []Tool
-	// Load the mcp file
+func NewDocumentationAgent(provider LLMProvider, packageRoot string, targetDocFile string, profile *profile.Profile) (*DocumentationAgent, error) {
+	// Create tools for package operations
+	tools = append(tools, PackageTools(packageRoot)...)
+
+  // Load the mcp file
 	servers := MCPTools()
 	if servers != nil {
 		for _, srv := range servers.Servers {
 			if len(srv.Tools) > 0 {
 				tools = append(tools, srv.Tools...)
 			}
-		}
-
-	}
-
-=======
-func NewDocumentationAgent(provider LLMProvider, packageRoot string, profile *profile.Profile) (*DocumentationAgent, error) {
->>>>>>> e80a63e6e2042d54a192f858f9c587df4e0e71e7
-=======
-func NewDocumentationAgent(provider LLMProvider, packageRoot string, targetDocFile string, profile *profile.Profile) (*DocumentationAgent, error) {
->>>>>>> 0a26a8d2
-	// Create tools for package operations
-	tools = append(tools, PackageTools(packageRoot)...)
-
+    }
+  }
+    
 	// Create the agent
 	agent := NewAgent(provider, tools)
 
@@ -495,18 +484,10 @@
 
 // buildInitialPrompt creates the initial prompt for the LLM
 func (d *DocumentationAgent) buildInitialPrompt(manifest *packages.PackageManifest) string {
-<<<<<<< HEAD
-
-	// read in initial prompt, or use the built-in one
-	return fmt.Sprintf(initialPrompt,
-=======
+
 	promptContent := loadPromptFile("initial_prompt.txt", initialPrompt, d.profile)
 	basePrompt := fmt.Sprintf(promptContent,
-<<<<<<< HEAD
->>>>>>> e80a63e6e2042d54a192f858f9c587df4e0e71e7
-=======
 		d.targetDocFile, // Line 5: file path in task description
->>>>>>> 0a26a8d2
 		manifest.Name,
 		manifest.Title,
 		manifest.Type,
